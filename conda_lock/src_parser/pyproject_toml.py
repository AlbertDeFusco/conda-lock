--- conflicted
+++ resolved
@@ -95,7 +95,6 @@
 def parse_poetry_pyproject_toml(
     contents: MutableMapping[str, Any],
 ) -> LockSpecification:
-<<<<<<< HEAD
     dependencies: List[Dependency] = []
 
     categories = {"dependencies": "main", "dev-dependencies": "dev"}
@@ -126,28 +125,6 @@
                     or poetry_version_spec is None
                 ):
                     manager = "pip"
-=======
-    contents = toml.load(pyproject_toml)
-    specs: List[str] = []
-    extras = extras or set()
-    dependency_sections = ["dependencies"]
-    if include_dev_dependencies:
-        dependency_sections.append("dev-dependencies")
-
-    desired_extras_deps = set()
-    for extra in extras:
-        extra_deps = get_in(["tool", "poetry", "extras", extra], contents, [])
-        desired_extras_deps.update(extra_deps)
-
-    for key in dependency_sections:
-        deps = get_in(["tool", "poetry", key], contents, {})
-        for depname, depattrs in deps.items():
-            conda_dep_name = normalize_pypi_name(depname)
-            optional_dep = False
-            if isinstance(depattrs, collections.abc.Mapping):
-                poetry_version_spec = depattrs["version"]
-                optional_dep = depattrs.get("optional", False)
->>>>>>> 49a920a5
                 # TODO: support additional features such as markers for things like sys_platform, platform_system
             elif isinstance(depattrs, str):
                 poetry_version_spec = depattrs
