import contextlib
import json
import logging
import os
import pathlib
import platform
import shutil
import subprocess
import sys
import tempfile
import typing
import uuid

from glob import glob
from pathlib import Path
from typing import Any, Dict, Generator
from unittest.mock import MagicMock
from urllib.parse import urldefrag, urlsplit

import filelock
import pytest
import yaml

from flaky import flaky

from conda_lock.conda_lock import (
    DEFAULT_FILES,
    DEFAULT_LOCKFILE_NAME,
    _add_auth_to_line,
    _add_auth_to_lockfile,
    _extract_domain,
    _strip_auth_from_line,
    _strip_auth_from_lockfile,
    aggregate_lock_specs,
    create_lockfile_from_spec,
    default_virtual_package_repodata,
    determine_conda_executable,
    extract_input_hash,
    main,
    make_lock_spec,
    parse_meta_yaml_file,
    run_lock,
)
from conda_lock.conda_solver import extract_json_object, fake_conda_environment
from conda_lock.errors import (
    ChannelAggregationError,
    MissingEnvVarError,
    PlatformValidationError,
)
from conda_lock.invoke_conda import (
    PathLike,
    _ensureconda,
    is_micromamba,
    reset_conda_pkgs_dir,
)
from conda_lock.models.channel import Channel
from conda_lock.pypi_solver import parse_pip_requirement, solve_pypi
from conda_lock.src_parser import (
    HashModel,
    LockedDependency,
    Lockfile,
    LockSpecification,
    VersionedDependency,
)
from conda_lock.src_parser.environment_yaml import parse_environment_file
from conda_lock.src_parser.lockfile import parse_conda_lock_file
from conda_lock.src_parser.pyproject_toml import (
    parse_pyproject_toml,
    poetry_version_to_conda_version,
)
from conda_lock.vendor.conda.models.match_spec import MatchSpec


if typing.TYPE_CHECKING:
    from tests.conftest import QuetzServerInfo


TEST_DIR = Path(__file__).parent


@pytest.fixture(autouse=True)
def logging_setup(caplog):
    caplog.set_level(logging.DEBUG)


@pytest.fixture
def reset_global_conda_pkgs_dir():
    reset_conda_pkgs_dir()


def clone_test_dir(name: str, tmp_path: Path) -> Path:
    test_dir = TEST_DIR.joinpath(name)
    assert test_dir.exists()
    assert test_dir.is_dir()
    if sys.version_info >= (3, 8):
        shutil.copytree(test_dir, tmp_path, dirs_exist_ok=True)
    else:
        from distutils.dir_util import copy_tree

        copy_tree(str(test_dir), str(tmp_path))
    return tmp_path


@contextlib.contextmanager
def install_lock():
    with filelock.FileLock(str(TEST_DIR.joinpath("install.lock"))):
        yield


@pytest.fixture
def gdal_environment(tmp_path: Path):
    x = clone_test_dir("gdal", tmp_path).joinpath("environment.yml")
    assert x.exists()
    return x


@pytest.fixture
def pip_environment(tmp_path: Path):
    return clone_test_dir("test-pypi-resolve", tmp_path).joinpath("environment.yml")


@pytest.fixture
def pip_environment_different_names_same_deps(tmp_path: Path):
    return clone_test_dir("test-pypi-resolve-namediff", tmp_path).joinpath(
        "environment.yml"
    )


@pytest.fixture
def pip_environment_regression_gh155(tmp_path: Path):
    return clone_test_dir("test-pypi-resolve-gh155", tmp_path).joinpath(
        "environment.yml"
    )


@pytest.fixture
def pip_local_package_environment(tmp_path: Path):
    return clone_test_dir("test-local-pip", tmp_path).joinpath("environment.yml")


@pytest.fixture
def zlib_environment(tmp_path: Path):
    return clone_test_dir("zlib", tmp_path).joinpath("environment.yml")


@pytest.fixture
def input_hash_zlib_environment(tmp_path: Path):
    return clone_test_dir("test-input-hash-zlib", tmp_path).joinpath("environment.yml")


@pytest.fixture
def blas_mkl_environment(tmp_path: Path):
    return clone_test_dir("test-environment-blas-mkl", tmp_path).joinpath(
        "environment.yml"
    )


@pytest.fixture
def meta_yaml_environment(tmp_path: Path):
    return clone_test_dir("test-recipe", tmp_path).joinpath("meta.yaml")


@pytest.fixture
def poetry_pyproject_toml(tmp_path: Path):
    return clone_test_dir("test-poetry", tmp_path).joinpath("pyproject.toml")


@pytest.fixture
def flit_pyproject_toml(tmp_path: Path):
    return clone_test_dir("test-flit", tmp_path).joinpath("pyproject.toml")


@pytest.fixture
def pdm_pyproject_toml(tmp_path: Path):
    return clone_test_dir("test-pdm", tmp_path).joinpath("pyproject.toml")


@pytest.fixture
def channel_inversion(tmp_path: Path):
    """Path to an environment.yaml that has a hardcoded channel in one of the dependencies"""
    return clone_test_dir("test-channel-inversion", tmp_path).joinpath(
        "environment.yaml"
    )


@pytest.fixture(
    scope="function",
    params=[
        pytest.param(True, id="--dev-dependencies"),
        pytest.param(False, id="--no-dev-dependencies"),
    ],
)
def include_dev_dependencies(request: Any) -> bool:
    return request.param


def test_parse_environment_file(gdal_environment: Path):
    res = parse_environment_file(gdal_environment, pip_support=True)
    assert all(
        x in res.dependencies
        for x in [
            VersionedDependency(
                name="python",
                version=">=3.7,<3.8",
            ),
            VersionedDependency(
                name="gdal",
                version="",
            ),
        ]
    )
    assert (
        VersionedDependency(
            name="toolz",
            manager="pip",
            version="*",
        )
        in res.dependencies
    )
    assert all(
        Channel.from_string(x) in res.channels for x in ["conda-forge", "defaults"]
    )


def test_parse_environment_file_with_pip(pip_environment: Path):
    res = parse_environment_file(pip_environment, pip_support=True)
    assert [dep for dep in res.dependencies if dep.manager == "pip"] == [
        VersionedDependency(
            name="requests-toolbelt",
            manager="pip",
            optional=False,
            category="main",
            extras=[],
            version="=0.9.1",
        )
    ]


def test_choose_wheel() -> None:

    solution = solve_pypi(
        {
            "fastavro": VersionedDependency(
                name="fastavro",
                manager="pip",
                optional=False,
                category="main",
                extras=[],
                version="1.4.7",
            )
        },
        use_latest=[],
        pip_locked={},
        conda_locked={
            "python": LockedDependency.parse_obj(
                {
                    "name": "python",
                    "version": "3.9.7",
                    "manager": "conda",
                    "platform": "linux-64",
                    "dependencies": {},
                    "url": "",
                    "hash": {
                        "md5": "deadbeef",
                    },
                }
            )
        },
        python_version="3.9.7",
        platform="linux-64",
    )
    assert len(solution) == 1
    assert solution["fastavro"].hash == HashModel(
        sha256="a111a384a786b7f1fd6a8a8307da07ccf4d4c425084e2d61bae33ecfb60de405"
    )


@pytest.mark.parametrize(
    "requirement, parsed",
    [
        (
            "package-thingie1[foo]",
            {
                "name": "package-thingie1",
                "constraint": None,
                "extras": "foo",
                "url": None,
            },
        ),
        (
            "package[extra] @ https://foo.bar/package.whl#sha1=blerp",
            {
                "name": "package",
                "constraint": None,
                "extras": "extra",
                "url": "https://foo.bar/package.whl#sha1=blerp",
            },
        ),
        (
            "package[extra] = 2.1",
            {
                "name": "package",
                "constraint": "= 2.1",
                "extras": "extra",
                "url": None,
            },
        ),
        (
            "package[extra] == 2.1",
            {
                "name": "package",
                "constraint": "== 2.1",
                "extras": "extra",
                "url": None,
            },
        ),
        (
            "package[extra]===2.1",
            {
                "name": "package",
                "constraint": "===2.1",
                "extras": "extra",
                "url": None,
            },
        ),
        (
            "package[extra] >=2.1.*, <4.0",
            {
                "name": "package",
                "constraint": ">=2.1.*, <4.0",
                "extras": "extra",
                "url": None,
            },
        ),
        (
            "package[extra] >=0.8.0-alpha.2,<1.0.0.0",
            {
                "name": "package",
                "constraint": ">=0.8.0-alpha.2,<1.0.0.0",
                "extras": "extra",
                "url": None,
            },
        ),
    ],
)
def test_parse_pip_requirement(
    requirement: str, parsed: "Dict[str, str | None]"
) -> None:
    assert parse_pip_requirement(requirement) == parsed


def test_parse_meta_yaml_file(meta_yaml_environment: Path):
    res = parse_meta_yaml_file(meta_yaml_environment, ["linux-64", "osx-64"])
    specs = {dep.name: dep for dep in res.dependencies}
    assert all(x in specs for x in ["python", "numpy"])
    # Ensure that this dep specified by a python selector is ignored
    assert "enum34" not in specs
    # Ensure that this platform specific dep is included
    assert "zlib" in specs
    assert specs["pytest"].category == "dev"
    assert specs["pytest"].optional is True


def test_parse_poetry(poetry_pyproject_toml: Path):
    res = parse_pyproject_toml(
        poetry_pyproject_toml,
    )

    specs = {
        dep.name: typing.cast(VersionedDependency, dep) for dep in res.dependencies
    }

    assert specs["requests"].version == ">=2.13.0,<3.0.0"
    assert specs["toml"].version == ">=0.10"
    assert specs["sqlite"].version == "<3.34"
    assert specs["certifi"].version == ">=2019.11.28"
    assert specs["pytest"].version == ">=5.1.0,<5.2.0"
    assert specs["pytest"].optional is True
    assert specs["pytest"].category == "dev"
    assert specs["tomlkit"].version == ">=0.7.0,<1.0.0"
    assert specs["tomlkit"].optional is True
    assert specs["tomlkit"].category == "tomlkit"

    assert res.channels == [Channel.from_string("defaults")]


def test_spec_poetry(poetry_pyproject_toml: Path):

    virtual_package_repo = default_virtual_package_repodata()
    with virtual_package_repo:
        spec = make_lock_spec(
            src_files=[poetry_pyproject_toml], virtual_package_repo=virtual_package_repo
        )
        deps = {d.name for d in spec.dependencies}
        assert "tomlkit" in deps
        assert "pytest" in deps
        assert "requests" in deps

        spec = make_lock_spec(
            src_files=[poetry_pyproject_toml],
            virtual_package_repo=virtual_package_repo,
            required_categories={"main", "dev"},
        )
        deps = {d.name for d in spec.dependencies}
        assert "tomlkit" not in deps
        assert "pytest" in deps
        assert "requests" in deps

        spec = make_lock_spec(
            src_files=[poetry_pyproject_toml],
            virtual_package_repo=virtual_package_repo,
            required_categories={"main"},
        )
        deps = {d.name for d in spec.dependencies}
        assert "tomlkit" not in deps
        assert "pytest" not in deps
        assert "requests" in deps


def test_parse_flit(flit_pyproject_toml: Path):
    res = parse_pyproject_toml(
        flit_pyproject_toml,
    )

    specs = {
        dep.name: typing.cast(VersionedDependency, dep) for dep in res.dependencies
    }

    assert specs["requests"].version == ">=2.13.0"
    assert specs["toml"].version == ">=0.10"
    assert specs["sqlite"].version == "<3.34"
    assert specs["certifi"].version == ">=2019.11.28"
    assert specs["pytest"].version == ">=5.1.0"
    assert specs["pytest"].optional is True
    assert specs["pytest"].category == "dev"

    assert res.channels == [Channel.from_string("defaults")]


def test_parse_pdm(pdm_pyproject_toml: Path):
    res = parse_pyproject_toml(
        pdm_pyproject_toml,
    )

    specs = {
        dep.name: typing.cast(VersionedDependency, dep) for dep in res.dependencies
    }

    # Base dependencies
    assert specs["requests"].version == ">=2.13.0"
    assert specs["toml"].version == ">=0.10"
    # conda-lock exclusives
    assert specs["sqlite"].version == "<3.34"
    assert specs["certifi"].version == ">=2019.11.28"
    # PEP 621 optional dependencies (show up in package metadata)
    assert specs["click"].version == ">=7.0"
    assert specs["click"].optional is True
    assert specs["click"].category == "cli"
    # PDM dev extras
    assert specs["pytest"].version == ">=5.1.0"
    assert specs["pytest"].optional is True
    assert specs["pytest"].category == "dev"
    # Conda channels
    assert res.channels == [Channel.from_string("defaults")]


def test_run_lock(
    monkeypatch: "pytest.MonkeyPatch", zlib_environment: Path, conda_exe: str
):
    monkeypatch.chdir(zlib_environment.parent)
    if is_micromamba(conda_exe):
        monkeypatch.setenv("CONDA_FLAGS", "-v")
    run_lock([zlib_environment], conda_exe=conda_exe)


def test_run_lock_blas_mkl(
    monkeypatch: "pytest.MonkeyPatch", blas_mkl_environment: Path, conda_exe: str
):
    monkeypatch.chdir(blas_mkl_environment.parent)
    run_lock([blas_mkl_environment], conda_exe=conda_exe)


@pytest.fixture
def update_environment(tmp_path: Path) -> Path:
    return clone_test_dir("test-update", tmp_path).joinpath(
        "environment-postupdate.yml"
    )


@flaky
@pytest.mark.timeout(120)
def test_run_lock_with_update(
    monkeypatch: "pytest.MonkeyPatch", update_environment: Path, conda_exe: str
):
    if platform.system().lower() == "windows" and conda_exe == "conda":
        raise pytest.skip(
            reason="this test just takes too long on windows, due to the slow conda solver"
        )

    monkeypatch.chdir(update_environment.parent)
    if is_micromamba(conda_exe):
        monkeypatch.setenv("CONDA_FLAGS", "-v")
    pre_environment = update_environment.parent / "environment-preupdate.yml"
    run_lock([pre_environment], conda_exe="mamba")
    # files should be ready now
    run_lock([pre_environment], conda_exe=conda_exe, update=["pydantic"])
    pre_lock = {
        p.name: p
        for p in parse_conda_lock_file(
            update_environment.parent / DEFAULT_LOCKFILE_NAME
        ).package
    }
    run_lock([update_environment], conda_exe=conda_exe, update=["pydantic"])
    post_lock = {
        p.name: p
        for p in parse_conda_lock_file(
            update_environment.parent / DEFAULT_LOCKFILE_NAME
        ).package
    }
    assert pre_lock["pydantic"].version == "1.7"
    assert post_lock["pydantic"].version == "1.9.0"
    assert pre_lock["flask"].version.startswith("1.")
    assert post_lock["flask"].version == pre_lock["flask"].version


def test_run_lock_with_locked_environment_files(
    monkeypatch: "pytest.MonkeyPatch", update_environment: Path, conda_exe: str
):
    """run_lock() with default args uses source files from lock"""
    monkeypatch.chdir(update_environment.parent)
    pre_environment = update_environment.parent / "environment-preupdate.yml"
    run_lock([pre_environment], conda_exe="mamba")
    make_lock_files = MagicMock()
    monkeypatch.setattr("conda_lock.conda_lock.make_lock_files", make_lock_files)
    run_lock(DEFAULT_FILES, conda_exe=conda_exe, update=["pydantic"])
    if sys.version_info < (3, 8):
        # backwards compat
        src_files = make_lock_files.call_args_list[0][1]["src_files"]
    else:
        src_files = make_lock_files.call_args.kwargs["src_files"]

    assert [p.resolve() for p in src_files] == [
        Path(update_environment.parent / "environment-preupdate.yml")
    ]


def test_run_lock_with_pip(
    monkeypatch: "pytest.MonkeyPatch", pip_environment: Path, conda_exe: str
):
    monkeypatch.chdir(pip_environment.parent)
    if is_micromamba(conda_exe):
        monkeypatch.setenv("CONDA_FLAGS", "-v")
    run_lock([pip_environment], conda_exe=conda_exe)


def test_run_lock_with_pip_environment_different_names_same_deps(
    monkeypatch: "pytest.MonkeyPatch",
    pip_environment_different_names_same_deps: Path,
    conda_exe: str,
):
    monkeypatch.chdir(pip_environment_different_names_same_deps.parent)
    if is_micromamba(conda_exe):
        monkeypatch.setenv("CONDA_FLAGS", "-v")
    run_lock([pip_environment_different_names_same_deps], conda_exe=conda_exe)


def test_run_lock_regression_gh155(
    monkeypatch: "pytest.MonkeyPatch",
    pip_environment_regression_gh155: Path,
    conda_exe: str,
):
    monkeypatch.chdir(pip_environment_regression_gh155.parent)
    if is_micromamba(conda_exe):
        monkeypatch.setenv("CONDA_FLAGS", "-v")
    run_lock([pip_environment_regression_gh155], conda_exe=conda_exe)


def test_run_lock_with_local_package(
    monkeypatch: "pytest.MonkeyPatch",
    pip_local_package_environment: Path,
    conda_exe: str,
):
    monkeypatch.chdir(pip_local_package_environment.parent)
    if is_micromamba(conda_exe):
        monkeypatch.setenv("CONDA_FLAGS", "-v")
    virtual_package_repo = default_virtual_package_repodata()

    with virtual_package_repo:
        lock_spec = make_lock_spec(
            src_files=[pip_local_package_environment],
            virtual_package_repo=virtual_package_repo,
        )
    assert not any(
        p.manager == "pip" for p in lock_spec.dependencies
    ), "conda-lock ignores editable pip deps"


def test_run_lock_with_input_hash_check(
    monkeypatch: "pytest.MonkeyPatch",
    input_hash_zlib_environment: Path,
    conda_exe: str,
    capsys: "pytest.CaptureFixture[str]",
):
    monkeypatch.chdir(input_hash_zlib_environment.parent)
    if is_micromamba(conda_exe):
        monkeypatch.setenv("CONDA_FLAGS", "-v")
    lockfile = input_hash_zlib_environment.parent / "conda-linux-64.lock"
    if lockfile.exists():
        lockfile.unlink()

    run_lock(
        [input_hash_zlib_environment],
        platforms=["linux-64"],
        conda_exe=conda_exe,
        check_input_hash=True,
    )
    stat = lockfile.stat()
    created = stat.st_mtime_ns

    with open(lockfile) as f:
        previous_hash = extract_input_hash(f.read())
        assert previous_hash is not None
        assert len(previous_hash) == 64

    capsys.readouterr()
    run_lock(
        [input_hash_zlib_environment],
        platforms=["linux-64"],
        conda_exe=conda_exe,
        check_input_hash=True,
    )
    stat = lockfile.stat()
    assert stat.st_mtime_ns == created
    output = capsys.readouterr()
    assert "Spec hash already locked for" in output.err


@pytest.mark.parametrize(
    "package,version,url_pattern",
    [
        ("python", ">=3.6,<3.7", "/python-3.6"),
        ("python", "~3.6", "/python-3.6"),
        ("python", "^2.7", "/python-2.7"),
    ],
)
def test_poetry_version_parsing_constraints(
    package: str, version: str, url_pattern: str, capsys: "pytest.CaptureFixture[str]"
):
    _conda_exe = determine_conda_executable(None, mamba=False, micromamba=False)

    vpr = default_virtual_package_repodata()
    with vpr, capsys.disabled():
        with tempfile.NamedTemporaryFile(dir=".") as tf:
            spec = LockSpecification(
                dependencies=[
                    VersionedDependency(
                        name=package,
                        version=poetry_version_to_conda_version(version) or "",
                        manager="conda",
                        optional=False,
                        category="main",
                        extras=[],
                    )
                ],
                channels=[Channel.from_string("conda-forge")],
                platforms=["linux-64"],
                # NB: this file must exist for relative path resolution to work
                # in create_lockfile_from_spec
                sources=[Path(tf.name)],
                virtual_package_repo=vpr,
            )
            lockfile_contents = create_lockfile_from_spec(
                conda=_conda_exe,
                spec=spec,
<<<<<<< HEAD
                lockfile_path=pathlib.Path(DEFAULT_LOCKFILE_NAME),
                add_git_metadata=False,
                add_time_metadata=False,
                src_files=None,
                metadata_jsons=None,
                metadata_yamls=None,
=======
                lockfile_path=Path(DEFAULT_LOCKFILE_NAME),
>>>>>>> 84330b33
            )

        python = next(p for p in lockfile_contents.package if p.name == "python")
        assert url_pattern in python.url


def test_run_with_channel_inversion(
    monkeypatch: "pytest.MonkeyPatch", channel_inversion: Path, mamba_exe: str
):
    """Given that the cuda_python package is available from a few channels
    and three of those channels listed
    and with conda-forge listed as the lowest priority channel
    and with the cuda_python dependency listed as "conda-forge::cuda_python",
    ensure that the lock file parse picks up conda-forge as the channel and not one of the higher priority channels
    """
    monkeypatch.chdir(channel_inversion.parent)
    run_lock([channel_inversion], conda_exe=mamba_exe, platforms=["linux-64"])
    lockfile = parse_conda_lock_file(channel_inversion.parent / DEFAULT_LOCKFILE_NAME)
    for package in lockfile.package:
        if package.name == "cuda-python":
            ms = MatchSpec(package.url)
            assert ms.get("channel") == "conda-forge"
            break
    else:
        raise ValueError("cuda-python not found!")


def _make_spec(name: str, constraint: str = "*"):
    return VersionedDependency(
        name=name,
        version=constraint,
    )


def test_aggregate_lock_specs():
    """Ensure that the way two specs combine when both specify channels is correct"""
    base_spec = LockSpecification(
        dependencies=[_make_spec("python", "=3.7")],
        channels=[Channel.from_string("conda-forge")],
        platforms=["linux-64"],
        sources=[Path("base-env.yml")],
    )

    gpu_spec = LockSpecification(
        dependencies=[_make_spec("pytorch")],
        channels=[Channel.from_string("pytorch"), Channel.from_string("conda-forge")],
        platforms=["linux-64"],
        sources=[Path("ml-stuff.yml")],
    )

    # NB: content hash explicitly does not depend on the source file names
    actual = aggregate_lock_specs([base_spec, gpu_spec])
    expected = LockSpecification(
        dependencies=[
            _make_spec("python", "=3.7"),
            _make_spec("pytorch"),
        ],
        channels=[
            Channel.from_string("pytorch"),
            Channel.from_string("conda-forge"),
        ],
        platforms=["linux-64"],
        sources=[],
    )
    assert actual.dict(exclude={"sources"}) == expected.dict(exclude={"sources"})
    assert actual.content_hash() == expected.content_hash()


def test_aggregate_lock_specs_override_version():
    base_spec = LockSpecification(
        dependencies=[_make_spec("package", "=1.0")],
        channels=[Channel.from_string("conda-forge")],
        platforms=["linux-64"],
        sources=[Path("base.yml")],
    )

    override_spec = LockSpecification(
        dependencies=[_make_spec("package", "=2.0")],
        channels=[Channel.from_string("internal"), Channel.from_string("conda-forge")],
        platforms=["linux-64"],
        sources=[Path("override.yml")],
    )

    agg_spec = aggregate_lock_specs([base_spec, override_spec])

    assert agg_spec.dependencies == override_spec.dependencies


def test_aggregate_lock_specs_invalid_channels():
    """Ensure that aggregating specs from mismatched channel orderings raises an error."""
    base_spec = LockSpecification(
        dependencies=[],
        channels=[Channel.from_string("defaults")],
        platforms=[],
        sources=[],
    )

    add_conda_forge = base_spec.copy(
        update={
            "channels": [
                Channel.from_string("conda-forge"),
                Channel.from_string("defaults"),
            ]
        }
    )
    agg_spec = aggregate_lock_specs([base_spec, add_conda_forge])
    assert agg_spec.channels == add_conda_forge.channels

    # swap the order of the two channels, which is an error
    flipped = base_spec.copy(
        update={
            "channels": [
                Channel.from_string("defaults"),
                Channel.from_string("conda-forge"),
            ]
        }
    )

    with pytest.raises(ChannelAggregationError):
        agg_spec = aggregate_lock_specs([base_spec, add_conda_forge, flipped])

    add_pytorch = base_spec.copy(
        update={
            "channels": [
                Channel.from_string("pytorch"),
                Channel.from_string("defaults"),
            ]
        }
    )
    with pytest.raises(ChannelAggregationError):
        agg_spec = aggregate_lock_specs([base_spec, add_conda_forge, add_pytorch])


@pytest.fixture(
    scope="session",
    params=[
        pytest.param("conda"),
        pytest.param("mamba"),
        pytest.param("micromamba"),
        # pytest.param("conda_exe"),
    ],
)
def conda_exe(request: "pytest.FixtureRequest") -> PathLike:
    kwargs = dict(
        mamba=False,
        micromamba=False,
        conda=False,
        conda_exe=False,
    )
    kwargs[request.param] = True
    _conda_exe = _ensureconda(**kwargs)

    if _conda_exe is not None:
        return _conda_exe
    raise pytest.skip(f"{request.param} is not installed")


@pytest.fixture(scope="session")
def mamba_exe():
    """Provides a fixture for tests that require mamba"""
    kwargs = dict(
        mamba=True,
        micromamba=False,
        conda=False,
        conda_exe=False,
    )
    _conda_exe = _ensureconda(**kwargs)
    if _conda_exe is not None:
        return _conda_exe
    raise pytest.skip("mamba is not installed")


def _check_package_installed(package: str, prefix: str):
    import glob

    files = list(glob.glob(f"{prefix}/conda-meta/{package}-*.json"))
    assert len(files) >= 1
    # TODO: validate that all the files are in there
    for fn in files:
        data = json.load(open(fn))
        for expected_file in data["files"]:
            assert (Path(prefix) / Path(expected_file)).exists()
    return True


def conda_supports_env(conda_exe: str):
    try:
        subprocess.check_call(
            [conda_exe, "env"], stdout=subprocess.PIPE, stderr=subprocess.PIPE
        )
    except subprocess.CalledProcessError:
        return False
    return True


@pytest.mark.parametrize("kind", ["explicit", "env"])
@flaky
def test_install(
    request: "pytest.FixtureRequest",
    kind: str,
    tmp_path: Path,
    conda_exe: str,
    zlib_environment: Path,
    monkeypatch: "pytest.MonkeyPatch",
    capsys: "pytest.CaptureFixture[str]",
):
    if is_micromamba(conda_exe):
        monkeypatch.setenv("CONDA_FLAGS", "-v")
    if kind == "env" and not conda_supports_env(conda_exe):
        pytest.skip(
            f"Standalone conda @ '{conda_exe}' does not support materializing from environment files."
        )

    package = "zlib"
    platform = "linux-64"

    lock_filename_template = (
        request.node.name + "conda-{platform}-{dev-dependencies}.lock"
    )
    lock_filename = (
        request.node.name
        + "conda-linux-64-true.lock"
        + (".yml" if kind == "env" else "")
    )
    try:
        os.remove(lock_filename)
    except OSError:
        pass

    from click.testing import CliRunner

    with capsys.disabled():
        runner = CliRunner(mix_stderr=False)
        result = runner.invoke(
            main,
            [
                "lock",
                "--conda",
                conda_exe,
                "-p",
                platform,
                "-f",
                zlib_environment,
                "-k",
                kind,
                "--filename-template",
                lock_filename_template,
            ],
            catch_exceptions=False,
        )
    print(result.stdout, file=sys.stdout)
    print(result.stderr, file=sys.stderr)
    assert result.exit_code == 0

    env_name = "test_env"

    def invoke_install(*extra_args: str):
        with capsys.disabled():
            return runner.invoke(
                main,
                [
                    "install",
                    "--conda",
                    conda_exe,
                    "--prefix",
                    tmp_path / env_name,
                    *extra_args,
                    lock_filename,
                ],
                catch_exceptions=False,
            )

    if sys.platform.lower().startswith("linux"):
        context = contextlib.nullcontext()
    else:
        # since by default we do platform validation we would expect this to fail
        context = pytest.raises(PlatformValidationError)

    with context, install_lock():
        result = invoke_install()
    print(result.stdout, file=sys.stdout)
    print(result.stderr, file=sys.stderr)
    if Path(lock_filename).exists():
        logging.debug(
            "lockfile contents: \n\n=======\n%s\n\n==========",
            Path(lock_filename).read_text(),
        )

    if sys.platform.lower().startswith("linux"):
        assert _check_package_installed(
            package=package,
            prefix=str(tmp_path / env_name),
        ), f"Package {package} does not exist in {tmp_path} environment"


@pytest.mark.parametrize(
    "line,stripped",
    (
        (
            "https://conda.mychannel.cloud/mypackage",
            "https://conda.mychannel.cloud/mypackage",
        ),
        (
            "https://user:password@conda.mychannel.cloud/mypackage",
            "https://conda.mychannel.cloud/mypackage",
        ),
        (
            "http://conda.mychannel.cloud/mypackage",
            "http://conda.mychannel.cloud/mypackage",
        ),
        (
            "http://user:password@conda.mychannel.cloud/mypackage",
            "http://conda.mychannel.cloud/mypackage",
        ),
    ),
)
def test__strip_auth_from_line(line: str, stripped: str):
    assert _strip_auth_from_line(line) == stripped


@pytest.mark.parametrize(
    "line,stripped",
    (
        ("https://conda.mychannel.cloud/mypackage", "conda.mychannel.cloud"),
        ("http://conda.mychannel.cloud/mypackage", "conda.mychannel.cloud"),
    ),
)
def test__extract_domain(line: str, stripped: str):
    assert _extract_domain(line) == stripped


def _read_file(filepath: "str | Path") -> str:
    with open(filepath, mode="r") as file_pointer:
        return file_pointer.read()


@pytest.mark.parametrize(
    "lockfile,stripped_lockfile",
    tuple(
        (
            _read_file(
                Path(__file__)
                .parent.joinpath("test-lockfile")
                .joinpath(f"{filename}.lock")
            ),
            _read_file(
                Path(__file__)
                .parent.joinpath("test-stripped-lockfile")
                .joinpath(f"{filename}.lock")
            ),
        )
        for filename in ("test", "no-auth")
    ),
)
def test__strip_auth_from_lockfile(lockfile: str, stripped_lockfile: str):
    assert _strip_auth_from_lockfile(lockfile) == stripped_lockfile


@pytest.mark.parametrize(
    "line,auth,line_with_auth",
    (
        (
            "https://conda.mychannel.cloud/mypackage",
            {"conda.mychannel.cloud": "username:password"},
            "https://username:password@conda.mychannel.cloud/mypackage",
        ),
        (
            "https://conda.mychannel.cloud/mypackage",
            {},
            "https://conda.mychannel.cloud/mypackage",
        ),
        (
            "https://conda.mychannel.cloud/channel1/mypackage",
            {"conda.mychannel.cloud/channel1": "username:password"},
            "https://username:password@conda.mychannel.cloud/channel1/mypackage",
        ),
        (
            "https://conda.mychannel.cloud/channel1/mypackage",
            {
                "conda.mychannel.cloud": "username:password",
                "conda.mychannel.cloud/channel1": "username1:password1",
            },
            "https://username1:password1@conda.mychannel.cloud/channel1/mypackage",
        ),
    ),
)
def test__add_auth_to_line(line: str, auth: Dict[str, str], line_with_auth: str):
    assert _add_auth_to_line(line, auth) == line_with_auth


@pytest.fixture(name="auth")
def auth_():
    return {
        "a.mychannel.cloud": "username_a:password_a",
        "c.mychannel.cloud": "username_c:password_c",
    }


@pytest.mark.parametrize(
    "stripped_lockfile,lockfile_with_auth",
    tuple(
        (
            _read_file(TEST_DIR / "test-stripped-lockfile" / f"{filename}.lock"),
            _read_file(TEST_DIR / "test-lockfile-with-auth" / f"{filename}.lock"),
        )
        for filename in ("test",)
    ),
)
def test__add_auth_to_lockfile(
    stripped_lockfile: str, lockfile_with_auth: str, auth: Dict[str, str]
):
    assert _add_auth_to_lockfile(stripped_lockfile, auth) == lockfile_with_auth


@pytest.mark.parametrize("kind", ["explicit", "env"])
def test_virtual_packages(
    conda_exe: str,
    monkeypatch: "pytest.MonkeyPatch",
    kind: str,
    capsys: "pytest.CaptureFixture[str]",
):
    test_dir = TEST_DIR.joinpath("test-cuda")
    monkeypatch.chdir(test_dir)

    if is_micromamba(conda_exe):
        monkeypatch.setenv("CONDA_FLAGS", "-v")
    if kind == "env" and not conda_supports_env(conda_exe):
        pytest.skip(
            f"Standalone conda @ '{conda_exe}' does not support materializing from environment files."
        )

    platform = "linux-64"

    from click.testing import CliRunner

    for lockfile in glob(f"conda-{platform}.*"):
        os.unlink(lockfile)

    with capsys.disabled():
        runner = CliRunner(mix_stderr=False)
        result = runner.invoke(
            main,
            [
                "lock",
                "--conda",
                conda_exe,
                "-p",
                platform,
                "-k",
                kind,
            ],
        )

    print(result.stdout, file=sys.stdout)
    print(result.stderr, file=sys.stderr)
    if result.exception:
        raise result.exception
    assert result.exit_code == 0

    for lockfile in glob(f"conda-{platform}.*"):
        os.unlink(lockfile)

    runner = CliRunner(mix_stderr=False)
    result = runner.invoke(
        main,
        [
            "lock",
            "--conda",
            conda_exe,
            "-p",
            platform,
            "-k",
            kind,
            "--virtual-package-spec",
            test_dir / "virtual-packages-old-glibc.yaml",
        ],
    )

    # micromamba doesn't respect the CONDA_OVERRIDE_XXX="" env vars appropriately so it will include the
    # system virtual packages regardless of whether they should be present.  Skip this check in that case
    if not is_micromamba(conda_exe):
        assert result.exit_code != 0


def test_virtual_package_input_hash_stability():
    from conda_lock.virtual_package import virtual_package_repo_from_specification

    test_dir = TEST_DIR.joinpath("test-cuda")
    vspec = test_dir / "virtual-packages-old-glibc.yaml"

    vpr = virtual_package_repo_from_specification(vspec)
    spec = LockSpecification(
        dependencies=[],
        channels=[],
        platforms=["linux-64"],
        sources=[],
        virtual_package_repo=vpr,
    )
    expected = "d8d0e556f97aed2eaa05fe9728b5a1c91c1b532d3eed409474e8a9b85b633a26"
    assert spec.content_hash() == {"linux-64": expected}


def test_default_virtual_package_input_hash_stability():
    from conda_lock.virtual_package import default_virtual_package_repodata

    vpr = default_virtual_package_repodata()

    expected = {
        "linux-64": "93c22a62ca75ed0fd7649a6c9fbac611fd42a694465841b141c91aa2d4edf1b3",
        "linux-aarch64": "e1115c4d229438be0bd3e79c3734afb1f2fb8db42cf0c20c0e2ede5405e97e25",
        "linux-ppc64le": "d980051789ba7e6374c0833bf615b060bc0c5dfa63907eb4f11ac85f4dbb80da",
        "osx-64": "8e2e62ea8061892d10606e9a10f05f4c7358c798e5a2d390b1206568bf9338a2",
        "osx-arm64": "00eb1bef60572765717bba1fd86da4527f3b69bd40eb51cd0b60cdc89c27f5a6",
        "win-64": "d97edec84c3f450ac23bd2fbac57f77c0b0bffd5313114c1fa8c28c4df8ead6e",
    }

    spec = LockSpecification(
        dependencies=[],
        channels=[],
        platforms=list(expected.keys()),
        sources=[],
        virtual_package_repo=vpr,
    )
    assert spec.content_hash() == expected


@pytest.fixture
def conda_lock_yaml():
    return (
        Path(__file__).parent.joinpath("test-lockfile").joinpath(DEFAULT_LOCKFILE_NAME)
    )


def test_fake_conda_env(conda_exe: str, conda_lock_yaml: Path):

    lockfile_content = parse_conda_lock_file(conda_lock_yaml)

    with fake_conda_environment(
        lockfile_content.package, platform="linux-64"
    ) as prefix:
        subprocess.call(
            [
                conda_exe,
                "list",
                "--debug",
                "-p",
                prefix,
                "--json",
            ]
        )
        packages = json.loads(
            subprocess.check_output(
                [
                    conda_exe,
                    "list",
                    "--debug",
                    "-p",
                    prefix,
                    "--json",
                ]
            )
        )
        locked = {
            p.name: p
            for p in lockfile_content.package
            if p.manager == "conda" and p.platform == "linux-64"
        }
        assert len(packages) == len(locked)
        for env_package in packages:
            locked_package = locked[env_package["name"]]

            platform = env_package["platform"]
            path = pathlib.PurePosixPath(
                urlsplit(urldefrag(locked_package.url)[0]).path
            )
            expected_channel = "conda-forge"
            expected_base_url = "https://conda.anaconda.org/conda-forge"
            if is_micromamba(conda_exe):
                assert env_package["base_url"] in {
                    f"{expected_base_url}/{platform}",
                    expected_base_url,
                }
                assert env_package["channel"] in {
                    f"{expected_channel}/{platform}",
                    expected_channel,
                }
            else:
                assert env_package["base_url"] == expected_base_url
                assert env_package["channel"] == expected_channel
            assert env_package["dist_name"] == f"{path.name[:-8]}"
            assert platform == path.parent.name


@flaky
def test_private_lock(
    quetz_server: "QuetzServerInfo",
    tmp_path: Path,
    monkeypatch: "pytest.MonkeyPatch",
    capsys: "pytest.CaptureFixture[str]",
    conda_exe: str,
):
    if is_micromamba(conda_exe):
        res = subprocess.run(
            [conda_exe, "--version"], stdout=subprocess.PIPE, encoding="utf8"
        )
        logging.info("using micromamba version %s", res.stdout)
        pytest.xfail("micromamba doesn't support our quetz server urls properly")
    from ensureconda.resolve import platform_subdir

    monkeypatch.setenv("QUETZ_API_KEY", quetz_server.api_key)
    monkeypatch.chdir(tmp_path)

    content = yaml.safe_dump(
        {
            "channels": [f"{quetz_server.url}/t/$QUETZ_API_KEY/get/proxy-channel"],
            "platforms": [platform_subdir()],
            "dependencies": ["zlib"],
        }
    )
    (tmp_path / "environment.yml").write_text(content)

    with capsys.disabled():
        from click.testing import CliRunner, Result

        runner = CliRunner(mix_stderr=False)
        result: Result = runner.invoke(
            main,
            [
                "lock",
                "--conda",
                conda_exe,
            ],
            catch_exceptions=False,
        )
        assert result.exit_code == 0

    def run_install():
        with capsys.disabled():
            runner = CliRunner(mix_stderr=False)
            env_name = uuid.uuid4().hex
            env_prefix = tmp_path / env_name

            with install_lock():
                result: Result = runner.invoke(
                    main,
                    [
                        "install",
                        "--conda",
                        conda_exe,
                        "--prefix",
                        str(env_prefix),
                        str(tmp_path / "conda-lock.yml"),
                    ],
                    catch_exceptions=False,
                )

        print(result.stdout, file=sys.stdout)
        print(result.stderr, file=sys.stderr)
        assert result.exit_code == 0

    run_install()

    monkeypatch.delenv("QUETZ_API_KEY")
    with pytest.raises(MissingEnvVarError):
        run_install()


def test_extract_json_object():
    """It should remove all the characters after the last }"""
    assert extract_json_object(' ^[0m {"key1": true } ^[0m') == '{"key1": true }'
    assert extract_json_object('{"key1": true }') == '{"key1": true }'<|MERGE_RESOLUTION|>--- conflicted
+++ resolved
@@ -672,16 +672,12 @@
             lockfile_contents = create_lockfile_from_spec(
                 conda=_conda_exe,
                 spec=spec,
-<<<<<<< HEAD
-                lockfile_path=pathlib.Path(DEFAULT_LOCKFILE_NAME),
+                lockfile_path=Path(DEFAULT_LOCKFILE_NAME),
                 add_git_metadata=False,
                 add_time_metadata=False,
                 src_files=None,
                 metadata_jsons=None,
                 metadata_yamls=None,
-=======
-                lockfile_path=Path(DEFAULT_LOCKFILE_NAME),
->>>>>>> 84330b33
             )
 
         python = next(p for p in lockfile_contents.package if p.name == "python")
